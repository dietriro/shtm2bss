--- conflicted
+++ resolved
@@ -112,14 +112,8 @@
     saved_weights = ["exc_to_exc", "exc_to_inh"]
     saved_events = [NeuronType.Soma, NeuronType.Dendrite, NeuronType.Inhibitory]
     saved_network_vars = ["trace_dendrites"]
-<<<<<<< HEAD
     saved_plasticity_vars = ["permanence", "permanence_min", "permanences", "weights", "x", "z"]
-    saved_instance_params = ["Experiment.type", "Experiment.id", "Experiment.sequences", "Experiment.runtime",
-                             "Experiment.episodes"]
-=======
-    saved_plasticity_vars = ["permanence", "permanence_min", "permanences", "weights", "x"]
     saved_instance_params = []
->>>>>>> a73945da
 
 
 # Logging
