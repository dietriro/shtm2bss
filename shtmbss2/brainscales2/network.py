--- conflicted
+++ resolved
@@ -31,21 +31,14 @@
 
 class SHTMBase(network.SHTMBase, ABC):
 
-<<<<<<< HEAD
-    def __init__(self, experiment_type=ExperimentType.EVAL_SINGLE, instance_id=None, seed_offset=None, p=None, use_on_chip_plasticity=False,
+    def __init__(self, experiment_type=ExperimentType.EVAL_SINGLE, experiment_subnum=None, instance_id=None, seed_offset=None, p=None, use_on_chip_plasticity=False,
                  **kwargs):
-        super().__init__(experiment_type=experiment_type, instance_id=instance_id, seed_offset=seed_offset, p=p,
-                         **kwargs)
+        super().__init__(experiment_type=experiment_type, experiment_subnum=experiment_subnum, instance_id=instance_id,
+                         seed_offset=seed_offset, p=p, **kwargs)
         self.use_on_chip_plasticity = use_on_chip_plasticity
         self.exc_to_exc_soma_to_soma_dummy = None
         self.exc_to_exc_dendrite_to_soma_dummy = None
         self.plasticity_rule = None
-=======
-    def __init__(self, experiment_type=ExperimentType.EVAL_SINGLE, experiment_subnum=None, instance_id=None, seed_offset=None, p=None,
-                 **kwargs):
-        super().__init__(experiment_type=experiment_type, experiment_subnum=experiment_subnum, instance_id=instance_id,
-                         seed_offset=seed_offset, p=p, **kwargs)
->>>>>>> a73945da
 
     def load_params(self, **kwargs):
         super().load_params(**kwargs)
@@ -355,82 +348,260 @@
             return None
         return data
 
-    def run(self, runtime=None, steps=None, plasticity_enabled=True, dyn_exc_inh=False, run_type=RunType.SINGLE):
-        if not self.use_on_chip_plasticity:
-            super().run(runtime=runtime, steps=steps, plasticity_enabled=plasticity_enabled, dyn_exc_inh=dyn_exc_inh, run_type=run_type)
+
+class SHTMSingleNeuron(SHTMBase):
+    def __init__(self, instance_id=None, seed_offset=None, **kwargs):
+        super().__init__(instance_id=instance_id, seed_offset=seed_offset, **kwargs)
+
+        # Configuration
+        self.wait_before_experiment = 0.003 * quantities.ms
+        self.isi = 1 * quantities.us
+
+        # External input
+        self.pop_dendrite_in = None
+        self.pop_soma_in = None
+
+        # Connections
+        self.proj_ref_in = None
+        self.proj_soma_in = None
+        self.proj_dendrite_in = None
+
+    def init_network(self):
+        self.init_neurons()
+        self.init_external_input()
+        self.init_connections()
+        self.init_rec_exc(alphabet_id=0, neuron_id=0, neuron_type=NeuronType.Soma)
+
+    def init_neurons(self):
+        self.neurons_exc = []
+
+        dendrite, soma, ref_neuron = self.init_neurons_exc()
+        self.neurons_exc.append((dendrite, soma, ref_neuron))
+
+        log.info("Starting preprocessing/calibration...")
+        pynn.preprocess()
+
+        for dendrites, somas, ref_neuron in self.neurons_exc:
+            self.init_neurons_exc_post_preprocess(dendrites, somas)
+
+    def init_neurons_exc(self, num_neurons=None):
+        predictive_mode = True
+
+        # TODO: remove once pynn_brainscales supports float values directly (bug currently)
+        pynn.cells.CalibHXNeuronCuba.default_parameters.update({"tau_syn_I": 2.})
+
+        pop_ref_neuron = pynn.Population(1, pynn.cells.CalibHXNeuronCuba(
+            tau_m=5,
+            tau_syn_I=0.5,
+            tau_syn_E=5,
+            v_rest=60,
+            v_reset=60,
+            v_thresh=120 if predictive_mode else 75,
+            tau_refrac=2,
+        ))
+
+        ref_neuron = pynn.PopulationView(pop_ref_neuron, [0])
+        dendrite, soma = super().init_neurons_exc(1)
+
+        return dendrite, soma, ref_neuron
+
+    def init_external_input(self, init_recorder=False):
+        # Define input spikes, population and connections for dendritic coincidence spikes
+        spikes_coincidence = self.wait_before_experiment + np.arange(10) * self.isi
+        spikes_coincidence = np.array(spikes_coincidence.rescale(quantities.ms))
+        self.pop_dendrite_in = pynn.Population(2,  # ToDo: Why 2 neurons?
+                                               pynn.cells.SpikeSourceArray(spike_times=spikes_coincidence))
+
+        # Define input spikes, population and connections for somatic spikes
+        self.pop_soma_in = pynn.Population(4,  # ToDo: Why 4 neurons?
+                                           pynn.cells.SpikeSourceArray(spike_times=[0.025]))
+
+    def init_connections(self):
+        dendrite, soma, ref_neuron = self.neurons_exc[0]
+
+        self.proj_dendrite_in = pynn.Projection(self.pop_dendrite_in, dendrite,
+                                                pynn.AllToAllConnector(),
+                                                synapse_type=pynn.synapses.StaticSynapse(weight=63),
+                                                receptor_type="excitatory")
+
+        self.proj_soma_in = pynn.Projection(self.pop_soma_in, soma,
+                                            pynn.AllToAllConnector(),
+                                            synapse_type=pynn.synapses.StaticSynapse(weight=40),
+                                            receptor_type="excitatory")
+
+        self.proj_ref_in = pynn.Projection(self.pop_soma_in, ref_neuron,
+                                           pynn.AllToAllConnector(),
+                                           synapse_type=pynn.synapses.StaticSynapse(weight=40),
+                                           receptor_type="excitatory")
+
+    def plot_v_exc(self, alphabet_range=None, **kwargs):
+        # Define neurons to be recorded
+        recorded_neurons = [2, 0, 1]
+        labels = ["point neuron", "dendrite", "soma"]
+        fig, axs = plt.subplots(len(recorded_neurons), 1, sharex="all")
+        spike_times = []
+        num_spikes = 0
+
+        ## Run network and plot results
+        for idx, neuron_id in enumerate(recorded_neurons):
+            # Define neuron to be recorded in this run
+            self.init_rec_exc(alphabet_id=0, neuron_id=0, neuron_type=neuron_id)
+
+            # Run simulation for 0.08 seconds
+            pynn.run(0.08)
+
+            # Retrieve voltage and spikes from recorded neuron
+            mem_v = self.rec_neurons_exc.get_data("v").segments[-1].irregularlysampledsignals[0]
+            spikes = self.rec_neurons_exc.get_data("spikes").segments[-1].spiketrains
+
+            # Print spikes
+            spike_times.append([labels[idx], ] + np.array(spikes.multiplexed[1]).round(5).tolist())
+            num_spikes = max(num_spikes, len(spikes.multiplexed[1]))
+
+            # Plot
+            axs[idx].plot(mem_v.times, mem_v, alpha=0.5, label=labels[idx])
+            axs[idx].legend()
+            # axs[idx].set_ylim(100, 800)
+            pynn.reset()
+            self.reset_rec_exc()
+
+        # Print spike times
+        header_spikes = [f'Spike {i}' for i in range(num_spikes)]
+        print(tabulate(spike_times, headers=['Neuron'] + header_spikes) + '\n')
+
+        # Update figure, save and show it
+        axs[-1].set_xlabel("time [ms]")
+        fig.text(0.025, 0.5, "membrane potential [a.u.]", va="center", rotation="vertical")
+        plt.savefig("../evaluation/excitatory_neuron.pdf")
+
+
+class SHTMPlasticity(SHTMSingleNeuron):
+    def __init__(self, **kwargs):
+        super().__init__(**kwargs)
+
+        self.weight = None
+        self.permanences = None
+        self.vs = None
+        self.plasticity = None
+
+    def init_external_input(self, init_recorder=False):
+        self.pop_dendrite_in = pynn.Population(8, pynn.cells.SpikeSourceArray(spike_times=[14e-3]))
+        self.pop_soma_in = pynn.Population(1, pynn.cells.SpikeSourceArray(spike_times=[17e-3]))
+
+    def init_connections(self):
+        dendrite, soma, ref_neuron = self.neurons_exc[0]
+
+        dendrite.record(['spikes'])
+        soma.record(['spikes'])
+
+        self.proj_dendrite_in = pynn.Projection(self.pop_dendrite_in, dendrite, pynn.AllToAllConnector(),
+                                                pynn.standardmodels.synapses.StaticSynapse(weight=0),
+                                                receptor_type="excitatory")
+        self.proj_soma_in = pynn.Projection(self.pop_soma_in, soma, pynn.AllToAllConnector(),
+                                            pynn.standardmodels.synapses.StaticSynapse(weight=200),
+                                            receptor_type="excitatory")
+
+        self.plasticity = PlasticitySingleNeuron(self.proj_dendrite_in, post_somas=soma)
+        self.plasticity.debug = False
+
+    def run(self, runtime=0.1):
+        dendrite, soma, ref_neuron = self.neurons_exc[0]
+
+        if runtime is None:
+            runtime = self.p.Experiment.runtime
         else:
-            if runtime is None:
-                runtime = self.p.Experiment.runtime
-            if steps is None:
-                steps = self.p.Experiment.episodes
-            self.p.Experiment.episodes = 0
-
-            if type(runtime) is str:
-                if str(runtime).lower() == 'max':
-                    runtime = self.last_ext_spike_time + (self.p.Encoding.dt_seq - self.p.Encoding.t_exc_start)
-            elif type(runtime) is float or type(runtime) is int:
-                pass
-            elif runtime is None:
-                log.debug("No runtime specified. Setting runtime to last spike time + 2xdt_stm")
-                runtime = self.last_ext_spike_time + (self.p.Encoding.dt_seq - self.p.Encoding.t_exc_start)
-            else:
-                log.error("Error! Wrong runtime")
-
             self.p.Experiment.runtime = runtime
 
-            for t in range(steps):
-                log.info(f'Running emulation step {t + 1}/{steps}')
-
-                # reset the simulator and the network state if not first run
-                if pynn.get_current_time() > 0 and t > 0:
-                    self.reset()
-
-                # set start time to 0.0 because
-                # - nest is reset and always starts with 0.0
-                # - bss2 resets the time itself after each run to 0.0
-                sim_start_time = 0.0
-                log.detail(f"Current time: {sim_start_time}")
+        dendrite_v = []
+        soma_v = []
+
+        self.vs = (dendrite_v, soma_v)
+        self.permanences = []
+        self.weight = []
+
+        # Todo: Remove if no longer needed
+        # dendrite_s = []
+        # soma_s = []
+        # spikes = [dendrite_s, soma_s]
+        # x = []
+        # z = []
+
+        for idx, pop in enumerate([dendrite, soma]):
+            pop.record(["v", "spikes"])
+            for t in range(200):
+                log.info(f'Running emulation step {t + 1}/200 for neuron {idx + 1}/2')
 
                 pynn.run(runtime)
 
-                # retrieve permanence data from plasticity processor and inject into next execution
-                pynn.simulator.state.injected_config.ppu_symbols = {
-                    "permanences": pynn.get_post_realtime_read_ppu_symbols()["permanences"]}
-
-                # update weight data in projection
-                assert len(self.exc_to_exc) == 1
-                weights_post = np.array(self.exc_to_exc[0].get_data("data")[-1].data).reshape((len(self.exc_to_exc[0])))
-                self.exc_to_exc[0].set(weight=weights_post)
-
-                self._retrieve_neuron_data()
-
-                # expose data in plasticity rule dummy (one call suffices)
-                self.con_plastic[0].rule()
-
-                if self.p.Performance.compute_performance:
-                    self.performance.compute(neuron_events=self.neuron_events, method=self.p.Performance.method)
-
-                if plasticity_enabled:
-                    if run_type == RunType.MULTI:
-                        log.warn(
-                            f"Multi-core version of plasticity calculation is currently not working. Please choose the "
-                            f"single-core version. Not calculating plasticity.")
-                        # self.__run_plasticity_parallel(runtime, sim_start_time, dyn_exc_inh=dyn_exc_inh)
-                    elif run_type == RunType.SINGLE:
-                        self.__run_plasticity_singular(runtime, sim_start_time, dyn_exc_inh=dyn_exc_inh)
-
-                if self.p.Experiment.save_auto and self.p.Experiment.save_auto_epoches > 0:
-                    if (t + 1) % self.p.Experiment.save_auto_epoches == 0:
-                        self.p.Experiment.episodes = self.experiment_episodes + t + 1
-                        self.save_full_state()
-
-            self.experiment_episodes += steps
-            self.p.Experiment.episodes = self.experiment_episodes
-
-            if self.p.Experiment.save_final or self.p.Experiment.save_auto:
-                self.save_full_state()
-
-
+                self.plasticity(runtime)
+
+                # Gather data for visualization of single neuron plasticity
+                self.vs[idx].append(pop.get_data("v").segments[-1].irregularlysampledsignals[0])
+                self.permanences.append(copy.copy(self.plasticity.permanence))
+                self.weight.append(self.proj_dendrite_in.get("weight", format="array"))
+
+                # Todo: Remove if no longer needed
+                # spikes[idx].append(pop.get_data("spikes").segments[-1].spiketrains)
+                # x.append(self.plasticity.x[0])
+                # z.append(self.plasticity.z[0])
+
+            pop.record(None)
+            pop.record(["spikes"])  # Todo: Remove?! Unnecessary?!
+
+    def test_plasticity(self):
+        # Todo: still needed? Which plasticity initialization did we use?
+        dendrite, soma, ref_neuron = self.neurons_exc[0]
+
+        test_projection = pynn.Projection(pynn.PopulationView(self.pop_dendrite_in, [0]), dendrite,
+                                          pynn.AllToAllConnector(),
+                                          pynn.standardmodels.synapses.StaticSynapse(weight=0),
+                                          receptor_type="excitatory")
+
+        plasticity = PlasticitySingleNeuron(test_projection, post_somas=soma)
+
+        plasticity.debug = False
+
+        permanence = 0.
+        x = 0.
+        z = 0.
+        runtime = 0.1
+
+        neuron_spikes_pre = np.array([10. / 1e3])
+        neuron_spikes_post = np.array([12. / 1e3])
+        neuron_spikes_post_soma = np.array([15. / 1e3])
+
+        for i in range(1):
+            plasticity.rule(permanence, 20., x, z, runtime, neuron_spikes_pre, neuron_spikes_post,
+                            neuron_spikes_post_soma)
+
+    def plot_events_plasticity(self):
+        fig, (ax_pre, ax_d, ax_s, ax_p, ax_w) = plt.subplots(5, 1, sharex=True)
+
+        times_dendrite = np.concatenate(
+            [np.array(self.vs[0][i].times) + self.p.Experiment.runtime * i for i in range(200)])
+        vs_dendrite = np.concatenate([np.array(self.vs[0][i]) for i in range(200)])
+        times_soma = np.concatenate([np.array(self.vs[1][i].times) + self.p.Experiment.runtime * i for i in range(200)])
+        vs_soma = np.concatenate([np.array(self.vs[1][i]) for i in range(200)])
+
+        ax_pre.eventplot(
+            np.concatenate(
+                [np.array(self.pop_dendrite_in.get("spike_times").value) + i * self.p.Experiment.runtime for i in
+                 range(200)]),
+            label="pre", lw=.2)
+        ax_pre.legend()
+        ax_d.plot(times_dendrite, vs_dendrite, label="dendrite", lw=.2)
+        ax_d.legend()
+        ax_s.plot(times_soma, vs_soma, label="soma", lw=.2)
+        ax_s.legend()
+        ax_p.plot(np.linspace(0., self.p.Experiment.runtime * 200., 200), self.permanences[:200], label="permanence")
+        ax_p.set_ylabel("P [a.u.]")
+        # ax_p.legend()
+        ax_w.plot(np.linspace(0., self.p.Experiment.runtime * 200., 200),
+                  np.array([w for w in np.array(self.weight[:200]).squeeze().T if any(w)]).T, label="weight")
+        ax_w.set_ylabel("w [a.u.]")
+        # ax_w.legend()
+        ax_w.set_xlabel("time [ms]")
+        plt.savefig("../evaluation/plasticity.pdf")
 
 
 class SHTMTotal(SHTMBase, network.SHTMTotal):
@@ -451,7 +622,6 @@
         return connection.postsynaptic_index
 
     def get_connections(self):
-<<<<<<< HEAD
         return self.projection.connections
 
 
@@ -532,6 +702,4 @@
         return connection_ids
 
     def get_connections(self):
-=======
->>>>>>> a73945da
         return self.projection.connections